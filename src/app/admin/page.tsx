<<<<<<< HEAD
import React from 'react'
=======
// app/admin/page.tsx
"use client";

import React from "react";
import Link from "next/link";
import Image from "next/image";
import { useCategories } from "@/hooks/useCategory";
import { Category } from "@/store/type/service-categories";

export default function CategoriesPage() {
  const {
    categories,
    loading,
    error,
    loadCategories,
    getCategoriesByServiceCount,
    clearError,
  } = useCategories();

  // Load categories on mount
  React.useEffect(() => {
    loadCategories(false, true);
  }, [loadCategories]);

  const handleRetry = () => {
    clearError();
    loadCategories(false, true);
  };

  const sortedCategories = getCategoriesByServiceCount();

  if (loading && categories.length === 0) {
    return (
      <div className="max-w-6xl mx-auto">
        <div className="mb-6">
          <div className="h-8 bg-gray-200 dark:bg-gray-700 rounded w-1/3 mb-2 animate-pulse"></div>
          <div className="h-4 bg-gray-200 dark:bg-gray-700 rounded w-1/2 animate-pulse"></div>
        </div>
        <div className="grid grid-cols-1 md:grid-cols-2 lg:grid-cols-3 gap-6">
          {[...Array(6)].map((_, index) => (
            <div
              key={index}
              className="bg-white dark:bg-gray-800 rounded-lg shadow-sm border border-gray-200 dark:border-gray-700 p-6"
            >
              <div className="animate-pulse">
                <div className="h-6 bg-gray-200 dark:bg-gray-700 rounded w-3/4 mb-3"></div>
                <div className="h-4 bg-gray-200 dark:bg-gray-700 rounded w-full mb-2"></div>
                <div className="h-4 bg-gray-200 dark:bg-gray-700 rounded w-2/3"></div>
              </div>
            </div>
          ))}
        </div>
      </div>
    );
  }

  if (error) {
    return (
      <div className="max-w-6xl mx-auto text-center">
        <div className="bg-red-50 dark:bg-red-900/20 border border-red-200 dark:border-red-800 rounded-md p-6">
          <h2 className="text-lg font-semibold text-red-800 dark:text-red-200 mb-2">
            Error Loading Categories
          </h2>
          <p className="text-red-600 dark:text-red-300 mb-4">{error}</p>
          <button
            onClick={handleRetry}
            className="px-4 py-2 bg-red-600 hover:bg-red-700 dark:bg-red-700 dark:hover:bg-red-800 text-white rounded transition-colors"
          >
            Try Again
          </button>
        </div>
      </div>
    );
  }
>>>>>>> c43052bd

export default function page() {
  return (
<<<<<<< HEAD
    <div>page</div>
  )
=======
    <div className="max-w-6xl mx-auto">
      {/* Header */}
      <div className="flex items-center justify-between mb-8">
        <div>
          <h1 className="text-3xl font-bold text-gray-900 dark:text-white">
            Categories
          </h1>
          <p className="text-gray-600 dark:text-gray-300 mt-2">
            Manage your service categories and organize your offerings
          </p>
        </div>
        <Link
          href="/admin/categories/new"
          className="inline-flex items-center px-4 py-2 bg-blue-500 hover:bg-blue-600 dark:bg-blue-600 dark:hover:bg-blue-700 text-white rounded-md transition-colors"
        >
          <svg
            className="w-5 h-5 mr-2"
            fill="none"
            stroke="currentColor"
            viewBox="0 0 24 24"
          >
            <path
              strokeLinecap="round"
              strokeLinejoin="round"
              strokeWidth={2}
              d="M12 4v16m8-8H4"
            />
          </svg>
          Add Category
        </Link>
      </div>

      {/* Stats */}
      <div className="grid grid-cols-1 md:grid-cols-4 gap-6 mb-8">
        <div className="bg-white dark:bg-gray-800 rounded-lg shadow-sm border border-gray-200 dark:border-gray-700 p-6">
          <div className="text-2xl font-bold text-blue-600 dark:text-blue-400">
            {categories.length}
          </div>
          <div className="text-sm text-gray-600 dark:text-gray-400">
            Total Categories
          </div>
        </div>
        <div className="bg-white dark:bg-gray-800 rounded-lg shadow-sm border border-gray-200 dark:border-gray-700 p-6">
          <div className="text-2xl font-bold text-green-600 dark:text-green-400">
            {categories.reduce((sum, cat) => sum + (cat.serviceCount || 0), 0)}
          </div>
          <div className="text-sm text-gray-600 dark:text-gray-400">
            Total Services
          </div>
        </div>
        <div className="bg-white dark:bg-gray-800 rounded-lg shadow-sm border border-gray-200 dark:border-gray-700 p-6">
          <div className="text-2xl font-bold text-purple-600 dark:text-purple-400">
            {categories.filter((cat) => (cat.serviceCount || 0) > 0).length}
          </div>
          <div className="text-sm text-gray-600 dark:text-gray-400">
            Active Categories
          </div>
        </div>
        <div className="bg-white dark:bg-gray-800 rounded-lg shadow-sm border border-gray-200 dark:border-gray-700 p-6">
          <div className="text-2xl font-bold text-orange-600 dark:text-orange-400">
            {Math.round(
              categories.reduce(
                (sum, cat) => sum + (cat.serviceCount || 0),
                0
              ) / Math.max(categories.length, 1)
            )}
          </div>
          <div className="text-sm text-gray-600 dark:text-gray-400">
            Avg Services/Category
          </div>
        </div>
      </div>

      {/* Categories Grid */}
      {categories.length === 0 ? (
        <div className="text-center py-12">
          <div className="mx-auto w-24 h-24 mb-4 flex items-center justify-center bg-gray-100 dark:bg-gray-800 rounded-full">
            <svg
              className="w-12 h-12 text-gray-400 dark:text-gray-500"
              fill="none"
              stroke="currentColor"
              viewBox="0 0 24 24"
            >
              <path
                strokeLinecap="round"
                strokeLinejoin="round"
                strokeWidth={1.5}
                d="M3 7h18M3 12h18M3 17h18"
              />
            </svg>
          </div>
          <h3 className="text-lg font-medium text-gray-900 dark:text-white mb-2">
            No categories yet
          </h3>
          <p className="text-gray-600 dark:text-gray-300 mb-4">
            Start organizing your services by creating your first category.
          </p>
          <Link
            href="/admin/categories/new"
            className="inline-flex items-center px-4 py-2 bg-blue-500 hover:bg-blue-600 dark:bg-blue-600 dark:hover:bg-blue-700 text-white rounded-md transition-colors"
          >
            Create First Category
          </Link>
        </div>
      ) : (
        <div className="grid grid-cols-1 md:grid-cols-2 lg:grid-cols-3 gap-6">
          {sortedCategories.map((category: Category) => (
            <Link
              key={category.id}
              href={`/admin/${category.id}`}
              className="block bg-white dark:bg-gray-800 rounded-lg shadow-sm border border-gray-200 dark:border-gray-700 p-6 hover:shadow-md dark:hover:shadow-lg hover:shadow-gray-200 dark:hover:shadow-gray-900/25 transition-all duration-200 hover:-translate-y-1"
            >
              <div className="flex items-start space-x-4">
                {/* Category Image or Default Icon */}
                {category.catImage?.url ? (
                  <Image
                    src={category.catImage.url}
                    alt={category.catImage.alt || category.name}
                    width={48}
                    height={48}
                    className="w-12 h-12 rounded-lg object-cover"
                  />
                ) : (
                  <div className="w-12 h-12 bg-gradient-to-br from-blue-500 to-purple-600 rounded-lg flex items-center justify-center">
                    <svg
                      className="w-6 h-6 text-white"
                      fill="none"
                      stroke="currentColor"
                      viewBox="0 0 24 24"
                    >
                      <path
                        strokeLinecap="round"
                        strokeLinejoin="round"
                        strokeWidth={2}
                        d="M19 11H5m14 0a2 2 0 012 2v6a2 2 0 01-2 2H5a2 2 0 01-2-2v-6a2 2 0 012-2m14 0V9a2 2 0 00-2-2M5 11V9a2 2 0 012-2m0 0V5a2 2 0 012-2h6a2 2 0 012 2v2M7 7h10"
                      />
                    </svg>
                  </div>
                )}
              </div>

              <div className="flex-1 min-w-0">
                <h3 className="text-lg font-semibold text-gray-900 dark:text-white truncate">
                  {category.name}
                </h3>
                {category.description && (
                  <p className="text-gray-600 dark:text-gray-300 mt-1 text-sm line-clamp-2">
                    {category.description}
                  </p>
                )}
                <div className="mt-4 flex items-center justify-between">
                  <div className="flex items-center space-x-1">
                    <span className="inline-flex items-center px-2.5 py-0.5 rounded-full text-xs font-medium bg-blue-100 text-blue-800 dark:bg-blue-900 dark:text-blue-200">
                      {category.serviceCount || 0} service
                      {(category.serviceCount || 0) !== 1 ? "s" : ""}
                    </span>
                  </div>
                  <span className="text-xs text-gray-400 dark:text-gray-500">
                    {new Intl.DateTimeFormat("en-US", {
                      month: "short",
                      day: "numeric",
                      year: "numeric",
                    }).format(new Date(category.updatedAt))}
                  </span>
                </div>
              </div>
            </Link>
          ))}
        </div>
      )}

      {/* Floating Action Button for Mobile */}
      <div className="fixed bottom-6 right-6 md:hidden">
        <Link
          href="/admin/categories/new"
          className="inline-flex items-center justify-center w-14 h-14 bg-blue-500 hover:bg-blue-600 dark:bg-blue-600 dark:hover:bg-blue-700 text-white rounded-full shadow-lg hover:shadow-xl transition-all duration-200 hover:scale-105"
        >
          <svg
            className="w-6 h-6"
            fill="none"
            stroke="currentColor"
            viewBox="0 0 24 24"
          >
            <path
              strokeLinecap="round"
              strokeLinejoin="round"
              strokeWidth={2}
              d="M12 4v16m8-8H4"
            />
          </svg>
        </Link>
      </div>
    </div>
  );
>>>>>>> c43052bd
}<|MERGE_RESOLUTION|>--- conflicted
+++ resolved
@@ -1,281 +1,5 @@
-<<<<<<< HEAD
-import React from 'react'
-=======
-// app/admin/page.tsx
-"use client";
-
 import React from "react";
-import Link from "next/link";
-import Image from "next/image";
-import { useCategories } from "@/hooks/useCategory";
-import { Category } from "@/store/type/service-categories";
-
-export default function CategoriesPage() {
-  const {
-    categories,
-    loading,
-    error,
-    loadCategories,
-    getCategoriesByServiceCount,
-    clearError,
-  } = useCategories();
-
-  // Load categories on mount
-  React.useEffect(() => {
-    loadCategories(false, true);
-  }, [loadCategories]);
-
-  const handleRetry = () => {
-    clearError();
-    loadCategories(false, true);
-  };
-
-  const sortedCategories = getCategoriesByServiceCount();
-
-  if (loading && categories.length === 0) {
-    return (
-      <div className="max-w-6xl mx-auto">
-        <div className="mb-6">
-          <div className="h-8 bg-gray-200 dark:bg-gray-700 rounded w-1/3 mb-2 animate-pulse"></div>
-          <div className="h-4 bg-gray-200 dark:bg-gray-700 rounded w-1/2 animate-pulse"></div>
-        </div>
-        <div className="grid grid-cols-1 md:grid-cols-2 lg:grid-cols-3 gap-6">
-          {[...Array(6)].map((_, index) => (
-            <div
-              key={index}
-              className="bg-white dark:bg-gray-800 rounded-lg shadow-sm border border-gray-200 dark:border-gray-700 p-6"
-            >
-              <div className="animate-pulse">
-                <div className="h-6 bg-gray-200 dark:bg-gray-700 rounded w-3/4 mb-3"></div>
-                <div className="h-4 bg-gray-200 dark:bg-gray-700 rounded w-full mb-2"></div>
-                <div className="h-4 bg-gray-200 dark:bg-gray-700 rounded w-2/3"></div>
-              </div>
-            </div>
-          ))}
-        </div>
-      </div>
-    );
-  }
-
-  if (error) {
-    return (
-      <div className="max-w-6xl mx-auto text-center">
-        <div className="bg-red-50 dark:bg-red-900/20 border border-red-200 dark:border-red-800 rounded-md p-6">
-          <h2 className="text-lg font-semibold text-red-800 dark:text-red-200 mb-2">
-            Error Loading Categories
-          </h2>
-          <p className="text-red-600 dark:text-red-300 mb-4">{error}</p>
-          <button
-            onClick={handleRetry}
-            className="px-4 py-2 bg-red-600 hover:bg-red-700 dark:bg-red-700 dark:hover:bg-red-800 text-white rounded transition-colors"
-          >
-            Try Again
-          </button>
-        </div>
-      </div>
-    );
-  }
->>>>>>> c43052bd
 
 export default function page() {
-  return (
-<<<<<<< HEAD
-    <div>page</div>
-  )
-=======
-    <div className="max-w-6xl mx-auto">
-      {/* Header */}
-      <div className="flex items-center justify-between mb-8">
-        <div>
-          <h1 className="text-3xl font-bold text-gray-900 dark:text-white">
-            Categories
-          </h1>
-          <p className="text-gray-600 dark:text-gray-300 mt-2">
-            Manage your service categories and organize your offerings
-          </p>
-        </div>
-        <Link
-          href="/admin/categories/new"
-          className="inline-flex items-center px-4 py-2 bg-blue-500 hover:bg-blue-600 dark:bg-blue-600 dark:hover:bg-blue-700 text-white rounded-md transition-colors"
-        >
-          <svg
-            className="w-5 h-5 mr-2"
-            fill="none"
-            stroke="currentColor"
-            viewBox="0 0 24 24"
-          >
-            <path
-              strokeLinecap="round"
-              strokeLinejoin="round"
-              strokeWidth={2}
-              d="M12 4v16m8-8H4"
-            />
-          </svg>
-          Add Category
-        </Link>
-      </div>
-
-      {/* Stats */}
-      <div className="grid grid-cols-1 md:grid-cols-4 gap-6 mb-8">
-        <div className="bg-white dark:bg-gray-800 rounded-lg shadow-sm border border-gray-200 dark:border-gray-700 p-6">
-          <div className="text-2xl font-bold text-blue-600 dark:text-blue-400">
-            {categories.length}
-          </div>
-          <div className="text-sm text-gray-600 dark:text-gray-400">
-            Total Categories
-          </div>
-        </div>
-        <div className="bg-white dark:bg-gray-800 rounded-lg shadow-sm border border-gray-200 dark:border-gray-700 p-6">
-          <div className="text-2xl font-bold text-green-600 dark:text-green-400">
-            {categories.reduce((sum, cat) => sum + (cat.serviceCount || 0), 0)}
-          </div>
-          <div className="text-sm text-gray-600 dark:text-gray-400">
-            Total Services
-          </div>
-        </div>
-        <div className="bg-white dark:bg-gray-800 rounded-lg shadow-sm border border-gray-200 dark:border-gray-700 p-6">
-          <div className="text-2xl font-bold text-purple-600 dark:text-purple-400">
-            {categories.filter((cat) => (cat.serviceCount || 0) > 0).length}
-          </div>
-          <div className="text-sm text-gray-600 dark:text-gray-400">
-            Active Categories
-          </div>
-        </div>
-        <div className="bg-white dark:bg-gray-800 rounded-lg shadow-sm border border-gray-200 dark:border-gray-700 p-6">
-          <div className="text-2xl font-bold text-orange-600 dark:text-orange-400">
-            {Math.round(
-              categories.reduce(
-                (sum, cat) => sum + (cat.serviceCount || 0),
-                0
-              ) / Math.max(categories.length, 1)
-            )}
-          </div>
-          <div className="text-sm text-gray-600 dark:text-gray-400">
-            Avg Services/Category
-          </div>
-        </div>
-      </div>
-
-      {/* Categories Grid */}
-      {categories.length === 0 ? (
-        <div className="text-center py-12">
-          <div className="mx-auto w-24 h-24 mb-4 flex items-center justify-center bg-gray-100 dark:bg-gray-800 rounded-full">
-            <svg
-              className="w-12 h-12 text-gray-400 dark:text-gray-500"
-              fill="none"
-              stroke="currentColor"
-              viewBox="0 0 24 24"
-            >
-              <path
-                strokeLinecap="round"
-                strokeLinejoin="round"
-                strokeWidth={1.5}
-                d="M3 7h18M3 12h18M3 17h18"
-              />
-            </svg>
-          </div>
-          <h3 className="text-lg font-medium text-gray-900 dark:text-white mb-2">
-            No categories yet
-          </h3>
-          <p className="text-gray-600 dark:text-gray-300 mb-4">
-            Start organizing your services by creating your first category.
-          </p>
-          <Link
-            href="/admin/categories/new"
-            className="inline-flex items-center px-4 py-2 bg-blue-500 hover:bg-blue-600 dark:bg-blue-600 dark:hover:bg-blue-700 text-white rounded-md transition-colors"
-          >
-            Create First Category
-          </Link>
-        </div>
-      ) : (
-        <div className="grid grid-cols-1 md:grid-cols-2 lg:grid-cols-3 gap-6">
-          {sortedCategories.map((category: Category) => (
-            <Link
-              key={category.id}
-              href={`/admin/${category.id}`}
-              className="block bg-white dark:bg-gray-800 rounded-lg shadow-sm border border-gray-200 dark:border-gray-700 p-6 hover:shadow-md dark:hover:shadow-lg hover:shadow-gray-200 dark:hover:shadow-gray-900/25 transition-all duration-200 hover:-translate-y-1"
-            >
-              <div className="flex items-start space-x-4">
-                {/* Category Image or Default Icon */}
-                {category.catImage?.url ? (
-                  <Image
-                    src={category.catImage.url}
-                    alt={category.catImage.alt || category.name}
-                    width={48}
-                    height={48}
-                    className="w-12 h-12 rounded-lg object-cover"
-                  />
-                ) : (
-                  <div className="w-12 h-12 bg-gradient-to-br from-blue-500 to-purple-600 rounded-lg flex items-center justify-center">
-                    <svg
-                      className="w-6 h-6 text-white"
-                      fill="none"
-                      stroke="currentColor"
-                      viewBox="0 0 24 24"
-                    >
-                      <path
-                        strokeLinecap="round"
-                        strokeLinejoin="round"
-                        strokeWidth={2}
-                        d="M19 11H5m14 0a2 2 0 012 2v6a2 2 0 01-2 2H5a2 2 0 01-2-2v-6a2 2 0 012-2m14 0V9a2 2 0 00-2-2M5 11V9a2 2 0 012-2m0 0V5a2 2 0 012-2h6a2 2 0 012 2v2M7 7h10"
-                      />
-                    </svg>
-                  </div>
-                )}
-              </div>
-
-              <div className="flex-1 min-w-0">
-                <h3 className="text-lg font-semibold text-gray-900 dark:text-white truncate">
-                  {category.name}
-                </h3>
-                {category.description && (
-                  <p className="text-gray-600 dark:text-gray-300 mt-1 text-sm line-clamp-2">
-                    {category.description}
-                  </p>
-                )}
-                <div className="mt-4 flex items-center justify-between">
-                  <div className="flex items-center space-x-1">
-                    <span className="inline-flex items-center px-2.5 py-0.5 rounded-full text-xs font-medium bg-blue-100 text-blue-800 dark:bg-blue-900 dark:text-blue-200">
-                      {category.serviceCount || 0} service
-                      {(category.serviceCount || 0) !== 1 ? "s" : ""}
-                    </span>
-                  </div>
-                  <span className="text-xs text-gray-400 dark:text-gray-500">
-                    {new Intl.DateTimeFormat("en-US", {
-                      month: "short",
-                      day: "numeric",
-                      year: "numeric",
-                    }).format(new Date(category.updatedAt))}
-                  </span>
-                </div>
-              </div>
-            </Link>
-          ))}
-        </div>
-      )}
-
-      {/* Floating Action Button for Mobile */}
-      <div className="fixed bottom-6 right-6 md:hidden">
-        <Link
-          href="/admin/categories/new"
-          className="inline-flex items-center justify-center w-14 h-14 bg-blue-500 hover:bg-blue-600 dark:bg-blue-600 dark:hover:bg-blue-700 text-white rounded-full shadow-lg hover:shadow-xl transition-all duration-200 hover:scale-105"
-        >
-          <svg
-            className="w-6 h-6"
-            fill="none"
-            stroke="currentColor"
-            viewBox="0 0 24 24"
-          >
-            <path
-              strokeLinecap="round"
-              strokeLinejoin="round"
-              strokeWidth={2}
-              d="M12 4v16m8-8H4"
-            />
-          </svg>
-        </Link>
-      </div>
-    </div>
-  );
->>>>>>> c43052bd
+  return <div>page</div>;
 }